--- conflicted
+++ resolved
@@ -93,10 +93,7 @@
 
 
 
-<<<<<<< HEAD
-"""
-Configuration for concurrency
-"""
+""" Configuration for concurrency """
 
 """
 Should multiprocess based parallelism be used?
@@ -114,7 +111,10 @@
 processes will be doing IO and organization, so should not hold up the CPU.
 """
 MP_NUM_WORKER = 10
-=======
+
+
+
+
 """ Configuration for the pullback of potential counterexamples """
 
 """
@@ -125,5 +125,4 @@
 """
 The number of candidate pullbacks to return
 """
-CEX_PULLBACK_NUM_PULLBACKS = 10
->>>>>>> 8783a1f8
+CEX_PULLBACK_NUM_PULLBACKS = 10